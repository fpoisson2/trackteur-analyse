# Guide Agents.md du projet – pour OpenAI Codex

Ce fichier `Agents.md` fournit des directives claires pour OpenAI Codex et autres agents automatisés travaillant avec ce dépôt. 

Il définit la structure, les conventions de codage, les tâches planifiées et les bonnes pratiques d’intégration continue pour le projet `trackteur-analyse`.

---

## 📁 Structure du projet pour Codex

- `/` (racine) :
  - `app.py` : application Flask (factory) et enregistrement des blueprints + planificateur
  - `models.py` : modèles SQLAlchemy (User, Equipment, Position, DailyZone)
  - `zone.py` : logique principale pour le clustering GPS et le calcul de surfaces
- `/routes` : modules de routes (évolution en cours)
  - `osmand.py` : point d’entrée d’ingestion OsmAnd (JSON/batch)
  - `equipment.py` : endpoints cartes/GeoJSON par équipement (à terme)
- `/templates` : gabarits Jinja2 utilisés par Flask
- `/static` : fichiers statiques (exports de carte, CSS)
- `/instance` : base de données SQLite locale (`trackteur.db`)
- `/tests` : fichiers de test que Codex peut étendre lors de nouvelles fonctionnalités

---

## 🧑‍💻 Conventions de codage pour Codex

### Conventions générales

- Utiliser **Python 3.8+**
- Suivre les conventions **PEP8**
- Utiliser des noms de fonctions et variables explicites
- Ajouter des **docstrings** et commentaires pour toute logique complexe
- Respecter la séparation des responsabilités (`app.py`, `zone.py`, `models.py`)

### Bonnes pratiques Flask

- Utiliser **Flask-Login** pour la gestion des utilisateurs
- Ajouter les nouvelles routes via des Blueprints dans `/routes` (préféré) ou `app.py` si exceptionnel
<<<<<<< HEAD
- 
=======
>>>>>>> 28b21ee5
- Réutiliser les layouts Bootstrap existants dans les templates HTML
- L'initialisation de la base s'effectue via `@app.before_first_request`
- Restreindre les routes d'administration (`/admin`, `/users`, `/initdb`)
  aux comptes disposant d'un rôle **admin**

### Traitement de données GPS

- La logique de clustering est située dans `zone.py`
- Utiliser `DBSCAN` de `sklearn` et `alphashape` pour générer les zones
- Les données GPS sont récupérées via l'API externe avec `requests`
- Conserver l’utilisation de `pyproj` pour la projection locale
- Les résultats sont persistés via SQLAlchemy dans `DailyZone`

---

## 🔄 Tâches automatisées et agents

Les agents peuvent être exécutés automatiquement ou manuellement :

| Agent                      | Fréquence        | Déclenchement |
|----------------------------|------------------|----------------|
| `analyseur_zones_journalières` | chaque nuit      | APScheduler    |
| `suivi_positions_temps_réel`   | chaque minute    | APScheduler    |
| `analyse_initiale`         | au démarrage     | automatique |
| `rapport_par_tracteur`     | futur            | script manuel  |
| `verificateur_inactivite`  | futur            | planifié       |
<<<<<<< HEAD
| `release_gh_action`        | à chaque merge de `dev` vers `main` | GitHub Actions |
| `admin_update`             | sur demande      | interface admin (branche choisie) |

Les versions suivent le format `année.mois.version`.
Le développement se fait sur la branche `dev` avant fusion dans `main`.
=======
| `release_gh_action`        | à chaque merge de `Dev` vers `main` | GitHub Actions |
| `admin_update`             | sur demande      | interface admin (branche choisie) |

Les versions suivent le format `année.mois.version`.
Le développement se fait sur la branche `Dev` avant fusion dans `main`.
>>>>>>> 28b21ee5

---

## 🔐 Variables d’environnement (optionnelles)

Les paramètres Traccar peuvent être saisis via l'interface d'administration et
sont enregistrés en base de données. Les variables ci-dessous permettent de
fournir ou de surcharger cette configuration lors du déploiement :

| Variable              | Rôle                                |
|-----------------------|--------------------------------------|
| `TRACCAR_AUTH_TOKEN`  | Jeton d’accès au serveur Traccar     |
| `TRACCAR_BASE_URL`    | URL de base de l’API Traccar         |
| `TRACCAR_DEVICE_NAME` | Nom de l’équipement à suivre (option)|
| `SKIP_INITIAL_ANALYSIS` | Désactiver l’analyse initiale (0/1) |
| `FLASK_SECRET_KEY`    | Clé secrète Flask                    |

**Codex ne doit jamais coder ces valeurs en dur.**

---

## ✅ Tests à effectuer avant soumission

Codex doit écrire ou modifier des tests dans `/tests` avec `pytest`.

```bash
# Lancer tous les tests
pytest

# Lancer les tests avec couverture
pytest --cov=.
```

---

## 📦 Procédures de validation Codex

Avant toute fusion de code généré par Codex :

```bash
# Vérification PEP8
flake8 .

# Vérification des types
mypy .

# Lancer les tests avec couverture
pytest --cov=.
```

---

## ✔️ Bonnes pratiques pour les Pull Requests Codex

1. Fournir une description claire des changements
2. Documenter tout nouvel agent ici dans `AGENTS.md`
3. S’assurer que tous les tests passent
4. Ne pas exposer d’informations sensibles
5. Limiter chaque PR à une seule fonctionnalité
### Détails des agents

- `suivi_positions_temps_réel`:
  - Récupère les positions les plus récentes depuis Traccar pour chaque équipement associé (sans lancer d’analyse)
  - Met à jour `Position` et le champ `Equipment.last_position`
  - Fréquence: intervalle 1 minute

### Champs du modèle Equipment

- `include_in_analysis` (bool): permet d’exclure un équipement de l’analyse tout en continuant de suivre sa position (Traccar ou OsmAnd). Modifiable depuis l’admin.<|MERGE_RESOLUTION|>--- conflicted
+++ resolved
@@ -36,10 +36,6 @@
 
 - Utiliser **Flask-Login** pour la gestion des utilisateurs
 - Ajouter les nouvelles routes via des Blueprints dans `/routes` (préféré) ou `app.py` si exceptionnel
-<<<<<<< HEAD
-- 
-=======
->>>>>>> 28b21ee5
 - Réutiliser les layouts Bootstrap existants dans les templates HTML
 - L'initialisation de la base s'effectue via `@app.before_first_request`
 - Restreindre les routes d'administration (`/admin`, `/users`, `/initdb`)
@@ -66,19 +62,11 @@
 | `analyse_initiale`         | au démarrage     | automatique |
 | `rapport_par_tracteur`     | futur            | script manuel  |
 | `verificateur_inactivite`  | futur            | planifié       |
-<<<<<<< HEAD
 | `release_gh_action`        | à chaque merge de `dev` vers `main` | GitHub Actions |
 | `admin_update`             | sur demande      | interface admin (branche choisie) |
 
 Les versions suivent le format `année.mois.version`.
 Le développement se fait sur la branche `dev` avant fusion dans `main`.
-=======
-| `release_gh_action`        | à chaque merge de `Dev` vers `main` | GitHub Actions |
-| `admin_update`             | sur demande      | interface admin (branche choisie) |
-
-Les versions suivent le format `année.mois.version`.
-Le développement se fait sur la branche `Dev` avant fusion dans `main`.
->>>>>>> 28b21ee5
 
 ---
 
